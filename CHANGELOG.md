# Hasura GraphQL Engine Changelog

## `v1.2.0` (in beta)

### New features :tada:

- Introducing Actions: https://docs.hasura.io/1.0/graphql/manual/actions/index.html
- Downgrade command: https://hasura.io/docs/1.0/graphql/manual/deployment/downgrading.html#downgrading-hasura-graphql-engine

- console: add multi select in browse rows to allow bulk delete (close #1739) (#3735)

  Adds a checkbox to each row on Browse Rows view that allows selecting one or more rows from the table and bulk delete them.

- console: allow setting check constraints during table create (#3881)

  Adds a component that allows adding check constraints while creating a new table in the same way as it can be done on the `Modify` view.

- console: add dropdown for enum fields in insert/edit rows page (close #3748) (#3810)

  If a table has a field referencing an enum table via a foreign key, then there will be a select dropdown with all possible enum values for that field on `Insert Row` and `Edit Row` views.
  
- console: generate unique exported metadata filenames (close #1772) (#4106)

  Exporting metadata from the console will now generate metadata files of the form `hasura_metadata_<timestamp>.json`.  
  
### Other changes

- cli: fix typo in cli example for squash (fix #4047) (#4049)
- console: fix run_sql migration modal messaging (close #4020) (#4060)
- docs: add note on pg versions for actions (#4034)
- console: update actions intro image (#4042)
- console: hide starter kit button if a framework has no starter kit (#4023)
- docs: avoid redirect, update title tag suffix (#4030)
- More robust forking, exception safety. Closes #3768 (#3860)
- tag release v1.2.0-beta.2 (#4028)
- docs: correct version info for config v2 section (close #4019) (#4026)
- console: add TypeScript setup (#3902)
- cli: add version flag in update-cli command (#3996)
- cli(migrations-img): add env to skip update prompts (fix #3964) (#3968)
- Don't update catalog version if using --dryRun (#3970)
- cli, server: use prerelease tag as channel for console assets cdn (#3975)
- docs: fix broken link (#4005)
- docs: update connecting actions page title (#4008)
- update actions docs (#4007)
- fix syntax error in codeowners file (#4006)
- cli: fix flags in actions, migrate and metadata cmd (fix #3982) (#3991)
- cli(actions): preserve action definition in metadata apply (fix #3988) (#3993)
- build: rename file to adhere to windows rules (close #4002) (#4003)
- translations(readme): add turkish (#3921)
- docs: add AuthGuardian JWT guide (#3958)
- revert auth heading changes in docs (#3992)
- add changelog file to the repo and update pr template (#3946)
- fix docs 404 (#3979)
- tag release v1.2.0-beta.1 (#3966)
- noop: replace subdomain links with subpath (#3869)
- docs: add reference to QualifiedTable to table args (#3880)
- update actions docs (#3953)
- cli: bug fixes related to actions (#3951)
- update docs (#3947)
- fix regression on tag release script (#3944)
- cli: misc fixes related to actions (#3942)
- rfc: check condition in update permissions (#3750)
- docs: add actions docs (#3907)
- cli: allow managing actions (#3859)
- Maintain downgrade commands in a text file, update when tagging (#3933)
- fix new release notification logic (#3930)
- Update Init.hs for newer tags (#3931)
- adds postgres password to docker-compose setup (fix #3894) (#3895)
- update manifests to v1.1.0 (#3913)
- docs: remove wip actions docs (#3909)
- docs: use install manifests from stable branch (#3906)
- console: add actions support (#3889)
- console: show pre-release update notifications with opt out option (#3888)
- translation(readme): add korean (#3818)
- allow custom mutations through actions (#3042)
- run default tests in test_server_upgrade (#3718)
- Add check expresion to update permissions (close #384) (#3804)
- cli: update installation instructions in the readme (fix #3875) (#3876)
- handle invalid keys in permission builder (close #3848) (#3863)
- fix casting citext column type (fix #2818) (#3861)
- Add downgrade command (close #1156) (#3760)
- persist mix files only when coverage is enabled (#3844)
- add meta descriptions to actions docs (#4082)
- `HASURA_GRAPHQL_EVENTS_FETCH_INTERVAL` changes semantics slightly: we only sleep for the interval
  when there were previously no events to process. Potential space leak fixed. (#3839)
<<<<<<< HEAD
- auto-include `__typename` field in custom types' objects (fix #4063)
- fix postgres query error when computed fields included in mutation response (fix #4035)
=======
- console: track runtime errors (#4083)
- auto-include `__typename` field in custom types' objects (fix #4063)
- squash some potential space leaks (#3937)
- docs: bump MarupSafe version (#4102)
- server: validate action webhook response to conform to action output type (fix #3977)
- server: preserve cookie headers from sync action webhook (close #4021)
- server: add 'ID' to default scalars in custom types (fix #4061)
- console: add design system base components (#3866)
>>>>>>> 0a1f83c3
<|MERGE_RESOLUTION|>--- conflicted
+++ resolved
@@ -83,10 +83,6 @@
 - add meta descriptions to actions docs (#4082)
 - `HASURA_GRAPHQL_EVENTS_FETCH_INTERVAL` changes semantics slightly: we only sleep for the interval
   when there were previously no events to process. Potential space leak fixed. (#3839)
-<<<<<<< HEAD
-- auto-include `__typename` field in custom types' objects (fix #4063)
-- fix postgres query error when computed fields included in mutation response (fix #4035)
-=======
 - console: track runtime errors (#4083)
 - auto-include `__typename` field in custom types' objects (fix #4063)
 - squash some potential space leaks (#3937)
@@ -95,4 +91,4 @@
 - server: preserve cookie headers from sync action webhook (close #4021)
 - server: add 'ID' to default scalars in custom types (fix #4061)
 - console: add design system base components (#3866)
->>>>>>> 0a1f83c3
+- server: fix postgres query error when computed fields included in mutation response (fix #4035)